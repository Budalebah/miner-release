--- conflicted
+++ resolved
@@ -7,11 +7,7 @@
 
 class BaseConfig:
 
-<<<<<<< HEAD
-    def __init__(self, config_file, cuda_device_id=0, log_level="INFO", auto_confirm=False, exclude_sdxl=False, skip_signature=False):
-=======
-    def __init__(self, config_file, cuda_device_id=0, log_level="INFO", auto_confirm=False, exclude_sdxl=False, skip_checksum=False):
->>>>>>> 1a2d986e
+    def __init__(self, config_file, cuda_device_id=0, log_level="INFO", auto_confirm=False, exclude_sdxl=False, skip_signature=False, skip_checksum=False):
         try:
             self.config = toml.load(config_file)
         except Exception as e:
@@ -43,11 +39,8 @@
         self.log_level = log_level
         self.auto_confirm = auto_confirm
         self.exclude_sdxl = exclude_sdxl
-<<<<<<< HEAD
         self.skip_signature = skip_signature
-=======
         self.skip_checksum = skip_checksum
->>>>>>> 1a2d986e
         self.version = self.config['versions'].get('sd_version', 'unknown')
         self.session = requests.Session()
 
